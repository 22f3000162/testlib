{
  "name": "library",
  "version": "1.0.0",
<<<<<<< HEAD
  "description": "",
    "type": "module",
  "main": "index.js",
=======
  "description": "Library management system",
  "main": "server.js",
>>>>>>> b46f892a
  "scripts": {
    "start": "node server.js",
    "test": "echo \"Error: no test specified\" && exit 1"
  },
  "keywords": [],
  "author": "",
  "license": "ISC",
  "dependencies": {
    "@libsql/client": "^0.15.14",
    "bcrypt": "^6.0.0",
    "cookie-parser": "^1.4.7",
    "dotenv": "^16.5.0",
    "ejs": "^3.1.10",
    "express": "^5.1.0",
    "express-ejs-layouts": "^2.5.1",
    "express-session": "^1.18.1",
    "multer": "^1.4.5-lts.2",
    "nodemailer": "^7.0.3",
    "sqlite3": "^5.1.7",
    "stripe": "^18.2.1"
  }
}<|MERGE_RESOLUTION|>--- conflicted
+++ resolved
@@ -1,14 +1,9 @@
 {
   "name": "library",
   "version": "1.0.0",
-<<<<<<< HEAD
-  "description": "",
-    "type": "module",
-  "main": "index.js",
-=======
   "description": "Library management system",
   "main": "server.js",
->>>>>>> b46f892a
+  "type": "module",
   "scripts": {
     "start": "node server.js",
     "test": "echo \"Error: no test specified\" && exit 1"
@@ -17,7 +12,6 @@
   "author": "",
   "license": "ISC",
   "dependencies": {
-    "@libsql/client": "^0.15.14",
     "bcrypt": "^6.0.0",
     "cookie-parser": "^1.4.7",
     "dotenv": "^16.5.0",
